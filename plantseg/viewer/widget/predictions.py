from concurrent.futures import Future
from functools import partial
from pathlib import Path
from typing import Tuple, List

import torch.cuda
from magicgui import magicgui
from napari.layers import Image
from napari.qt.threading import thread_worker
from napari.types import LayerDataTuple

from plantseg.dataprocessing.functional import image_gaussian_smoothing
from plantseg.predictions.functional import unet_predictions
from plantseg.utils import list_all_modality, list_all_dimensionality, list_all_output_type
from plantseg.utils import list_models, add_custom_model, get_train_config, get_model_zoo
from plantseg.viewer.logging import napari_formatted_logging
from plantseg.viewer.widget.utils import start_threading_process, create_layer_name, layer_properties

ALL_CUDA_DEVICES = [f'cuda:{i}' for i in range(torch.cuda.device_count())]
MPS = ['mps'] if torch.backends.mps.is_available() else []
ALL_DEVICES = ALL_CUDA_DEVICES + MPS + ['cpu']

LIST_ALL_MODALITY = ['All'] + list_all_modality()
LIST_ALL_DIMENSIONALITY = ['All'] + list_all_dimensionality()
LIST_ALL_OUTPUT_TYPE = ['All'] + list_all_output_type()
LIST_ALL_MODELS = list_models()


def unet_predictions_wrapper(raw, device, **kwargs):
    """
    Wrapper to run unet_predictions in a thread_worker, this is needed to allow the user to select the device
    in the headless mode.
    """
    return unet_predictions(raw, device=device, **kwargs)


@magicgui(call_button='Run Predictions',
          image={'label': 'Image',
                 'tooltip': 'Raw image to be processed with a neural network.'},
          dimensionality={'label': 'Dimensionality',
                          'tooltip': 'Dimensionality of the model (2D or 3D). '
                                     'Any 2D model can be used for 3D data. If unsure, select "All".',
                          'widget_type': 'ComboBox',
                          'choices': LIST_ALL_DIMENSIONALITY},
          modality={'label': 'Microscopy Modality',
                    'tooltip': 'Modality of the model (e.g. confocal, light-sheet ...). If unsure, select "All".',
                    'widget_type': 'ComboBox',
                    'choices': LIST_ALL_MODALITY},
          output_type={'label': 'Prediction type',
                       'widget_type': 'ComboBox',
                       'tooltip': 'Type of prediction (e.g. cell boundaries predictions or nuclei...).'
                                  ' If unsure, select "All".',
                       'choices': LIST_ALL_OUTPUT_TYPE},
          patch_size={'label': 'Patch size',
                      'tooltip': 'Patch size use to processed the data.'},
          model_name={'label': 'Select model',
                      'tooltip': 'Select a pretrained model.',
                      'choices': list_models()},
<<<<<<< HEAD
=======
          patch_size={'label': 'Patch size',
                      'tooltip': 'Patch size use to processed the data.'},
          single_patch={'label': 'Single Patch',
                        'tooltip': 'If True, a single patch will be processed at a time to save memory.'},
>>>>>>> a42c3459
          device={'label': 'Device',
                  'choices': ALL_DEVICES}
          )
def widget_unet_predictions(image: Image,
                            model_name: str,
                            dimensionality: str = 'All',
                            modality: str = 'All',
                            output_type: str = 'All',
                            patch_size: Tuple[int, int, int] = (80, 160, 160),
                            single_patch: bool = True,
                            device: str = ALL_DEVICES[0], ) -> Future[LayerDataTuple]:
    out_name = create_layer_name(image.name, model_name)
    inputs_names = (image.name, 'device')

    layer_kwargs = layer_properties(name=out_name,
                                    scale=image.scale,
                                    metadata=image.metadata)

    layer_kwargs['metadata']['pmap'] = True  # this is used to warn the user that the layer is a pmap

    layer_type = 'image'
    step_kwargs = dict(model_name=model_name, patch=patch_size, single_batch_mode=single_patch)

    return start_threading_process(unet_predictions_wrapper,
                                   runtime_kwargs={'raw': image.data, 'device': device},
                                   statics_kwargs=step_kwargs,
                                   out_name=out_name,
                                   input_keys=inputs_names,
                                   layer_kwarg=layer_kwargs,
                                   layer_type=layer_type,
                                   step_name='UNet Predictions',
                                   )


def _on_any_metadata_changed(dimensionality, modality, output_type):
    dimensionality = [dimensionality] if dimensionality != 'All' else None
    modality = [modality] if modality != 'All' else None
    output_type = [output_type] if output_type != 'All' else None

    widget_unet_predictions.model_name.choices = list_models(dimensionality_filter=dimensionality,
                                                             modality_filter=modality,
                                                             output_type_filter=output_type)


@widget_unet_predictions.dimensionality.changed.connect
def _on_dimensionality_changed(dimensionality: str):
    _on_any_metadata_changed(dimensionality, widget_unet_predictions.modality.value,
                             widget_unet_predictions.output_type.value)


@widget_unet_predictions.modality.changed.connect
def _on_modality_changed(modality: str):
    _on_any_metadata_changed(widget_unet_predictions.dimensionality.value, modality,
                             widget_unet_predictions.output_type.value)


@widget_unet_predictions.output_type.changed.connect
def _on_output_type_changed(output_type: str):
    _on_any_metadata_changed(widget_unet_predictions.dimensionality.value,
                             widget_unet_predictions.modality.value, output_type)


@widget_unet_predictions.model_name.changed.connect
def _on_model_name_changed(model_name: str):
    model_zoo = get_model_zoo()
    model_metadata = model_zoo[model_name]
    if 'recommended_patch_size' in model_metadata:
        patch_size = model_metadata.get('recommended_patch_size')
        widget_unet_predictions.patch_size.value = tuple(patch_size)
    else:
        napari_formatted_logging(f'No recommended patch size for {model_name}',
                                 thread='UNet Predictions',
                                 level='warning')


def _compute_multiple_predictions(image, patch_size, device):
    out_layers = []
    for i, model_name in enumerate(list_models()):

        napari_formatted_logging(f'Running UNet Predictions: {model_name} {i}/{len(list_models())}',
                                 thread='UNet Grid Predictions')

        out_name = create_layer_name(image.name, model_name)
        layer_kwargs = layer_properties(name=out_name,
                                        scale=image.scale,
                                        metadata=image.metadata)
        layer_kwargs['metadata']['pmap'] = True  # this is used to warn the user that the layer is a pmap
        layer_type = 'image'
        try:
            pmap = unet_predictions(raw=image.data, model_name=model_name, patch=patch_size, single_batch_mode=True,
                                    device=device)
            out_layers.append((pmap, layer_kwargs, layer_type))

        except Exception as e:
            print(f'Error while processing: {model_name}')

    return out_layers


@magicgui(call_button='Try all Available Models',
          image={'label': 'Image',
                 'tooltip': 'Raw image to be processed with a neural network.'},
          patch_size={'label': 'Patch size',
                      'tooltip': 'Patch size use to processed the data.'},
          device={'label': 'Device',
                  'choices': ALL_DEVICES}
          )
def widget_test_all_unet_predictions(image: Image,
                                     patch_size: Tuple[int, int, int] = (80, 160, 160),
                                     device: str = ALL_DEVICES[0]) -> Future[List[LayerDataTuple]]:
    func = thread_worker(partial(_compute_multiple_predictions,
                                 image=image,
                                 patch_size=patch_size,
                                 device=device))

    future = Future()

    def on_done(result):
        future.set_result(result)

    worker = func()
    worker.returned.connect(on_done)
    worker.start()
    return future


def _compute_iterative_predictions(pmap, model_name, num_iterations, sigma, patch_size, single_batch_mode, device):
    func = partial(unet_predictions, model_name=model_name, patch=patch_size, single_batch_mode=single_batch_mode,
                   device=device)
    for i in range(num_iterations - 1):
        pmap = func(pmap)
        pmap = image_gaussian_smoothing(image=pmap, sigma=sigma)

    pmap = func(pmap)
    return pmap


@magicgui(call_button='Run Iterative Predictions',
          image={'label': 'Image',
                 'tooltip': 'Raw image to be processed with a neural network.'},
          model_name={'label': 'Select model',
                      'tooltip': 'Select a pretrained model.',
                      'choices': list_models()},
          num_iterations={'label': 'Num. of iterations',
                          'tooltip': 'Nuber of iterations the model will run.'},
          sigma={'label': 'Sigma',
                 'widget_type': 'FloatSlider',
                 'tooltip': 'Define the size of the gaussian smoothing kernel. '
                            'The larger the more blurred will be the output image.',
                 'max': 5.,
                 'min': 0.},
          patch_size={'label': 'Patch size',
                      'tooltip': 'Patch size use to processed the data.'},
          single_patch={'label': 'Single Patch',
                        'tooltip': 'If True, a single patch will be processed at a time to save memory.'},
          device={'label': 'Device',
                  'choices': ALL_DEVICES}
          )
def widget_iterative_unet_predictions(image: Image,
                                      model_name: str,
                                      num_iterations: int = 2,
                                      sigma: float = 1.0,
                                      patch_size: Tuple[int, int, int] = (80, 160, 160),
                                      single_patch: bool = True,
                                      device: str = ALL_DEVICES[0]) -> Future[LayerDataTuple]:
    out_name = create_layer_name(image.name, f'iterative-{model_name}-x{num_iterations}')
    inputs_names = (image.name,)
    layer_kwargs = layer_properties(name=out_name,
                                    scale=image.scale,
                                    metadata=image.metadata)
    layer_kwargs['metadata']['pmap'] = True  # this is used to warn the user that the layer is a pmap
    layer_type = 'image'
    step_kwargs = dict(model_name=model_name,
                       num_iterations=num_iterations,
                       sigma=sigma,
                       patch_size=patch_size,
                       single_batch_mode=single_patch,
                       device=device)

    return start_threading_process(_compute_iterative_predictions,
                                   runtime_kwargs={'pmap': image.data},
                                   statics_kwargs=step_kwargs,
                                   out_name=out_name,
                                   input_keys=inputs_names,
                                   layer_kwarg=layer_kwargs,
                                   layer_type=layer_type,
                                   step_name='UNet Iterative Predictions',
                                   )


@widget_iterative_unet_predictions.model_name.changed.connect
def _on_model_name_changed_iterative(model_name: str):
    train_config = get_train_config(model_name)
    patch_size = train_config['loaders']['train']['slice_builder']['patch_shape']
    widget_iterative_unet_predictions.patch_size.value = tuple(patch_size)


@magicgui(call_button='Add Custom Model',
          new_model_name={'label': 'New model name'},
          model_location={'label': 'Model location',
                          'mode': 'd'},
          resolution={'label': 'Resolution'},
          description={'label': 'Description'},
          dimensionality={'label': 'Dimensionality',
                          'tooltip': 'Dimensionality of the model (2D or 3D). '
                                     'Any 2D model can be used for 3D data.',
                          'widget_type': 'ComboBox',
                          'choices': list_all_dimensionality()},
          modality={'label': 'Microscopy Modality',
                    'tooltip': 'Modality of the model (e.g. confocal, light-sheet ...).',
                    'widget_type': 'ComboBox',
                    'choices': list_all_modality()},
          output_type={'label': 'Prediction type',
                       'widget_type': 'ComboBox',
                       'tooltip': 'Type of prediction (e.g. cell boundaries predictions or nuclei...).',
                       'choices': list_all_output_type()},

          )
def widget_add_custom_model(new_model_name: str = 'custom_model',
                            model_location: Path = Path.home(),
                            resolution: Tuple[float, float, float] = (1., 1., 1.),
                            description: str = 'New custom model',
                            dimensionality: str = list_all_dimensionality()[0],
                            modality: str = list_all_modality()[0],
                            output_type: str = list_all_output_type()[0]) -> None:
    finished, error_msg = add_custom_model(new_model_name=new_model_name,
                                           location=model_location,
                                           resolution=resolution,
                                           description=description,
                                           dimensionality=dimensionality,
                                           modality=modality,
                                           output_type=output_type)

    if finished:
        napari_formatted_logging(f'New model {new_model_name} added to the list of available models.',
                                 level='info',
                                 thread='Add Custom Model')
        widget_unet_predictions.model_name.choices = list_models()
    else:
        napari_formatted_logging(f'Error adding new model {new_model_name} to the list of available models: '
                                 f'{error_msg}',
                                 level='error',
                                 thread='Add Custom Model')<|MERGE_RESOLUTION|>--- conflicted
+++ resolved
@@ -56,13 +56,10 @@
           model_name={'label': 'Select model',
                       'tooltip': 'Select a pretrained model.',
                       'choices': list_models()},
-<<<<<<< HEAD
-=======
           patch_size={'label': 'Patch size',
                       'tooltip': 'Patch size use to processed the data.'},
           single_patch={'label': 'Single Patch',
                         'tooltip': 'If True, a single patch will be processed at a time to save memory.'},
->>>>>>> a42c3459
           device={'label': 'Device',
                   'choices': ALL_DEVICES}
           )
