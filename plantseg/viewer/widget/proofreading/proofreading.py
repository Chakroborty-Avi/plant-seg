--- conflicted
+++ resolved
@@ -5,19 +5,12 @@
 from magicgui import magicgui
 from napari.layers import Labels, Image
 from napari.qt.threading import thread_worker
-<<<<<<< HEAD
-=======
 from plantseg.viewer.logging import napari_formatted_logging
->>>>>>> 20b265ee
-
-from plantseg.viewer.logging import formatted_logging
+
+from plantseg.viewer.widget.proofreading.utils import get_bboxes
 from plantseg.viewer.widget.proofreading.split_merge_tools import split_merge_from_seeds
-<<<<<<< HEAD
-from plantseg.viewer.widget.proofreading.utils import get_bboxes
-=======
 from concurrent.futures import Future
 from napari.types import LayerDataTuple
->>>>>>> 20b265ee
 
 DEFAULT_KEY_BINDING_PROOFREAD = 'n'
 DEFAULT_KEY_BINDING_CLEAN = 'b'
@@ -197,11 +190,6 @@
 
 @magicgui(call_button=f'Clean scribbles - < {DEFAULT_KEY_BINDING_CLEAN} >')
 def widget_clean_scribble(viewer: napari.Viewer):
-<<<<<<< HEAD
-    if 'Scribbles' not in viewer.layers:
-        formatted_logging('Scribble Layer not defined. Run the proofreading widget tool once first',
-                          thread='clean scribble')
-=======
     if not segmentation_handler.status:
         napari_formatted_logging('Proofreading widget not initialized. Run the proofreading widget tool once first',
                                  thread='Clean scribble')
@@ -209,7 +197,6 @@
     if 'Scribbles' not in viewer.layers:
         napari_formatted_logging('Scribble Layer not defined. Run the proofreading widget tool once first',
                                  thread='Clean scribble')
->>>>>>> 20b265ee
         return None
 
     segmentation_handler.reset_scribbles()
