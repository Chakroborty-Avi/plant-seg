--- conflicted
+++ resolved
@@ -84,11 +84,7 @@
     path: Path = Path.home(),
     layer_type: str = ImageType.IMAGE.value,
     new_layer_name: str = "",
-<<<<<<< HEAD
     dataset_key: str | None = None,
-=======
-    dataset_key: str = "",
->>>>>>> 62ad5387
     stack_layout: str = ImageLayout.ZYX.value,
 ) -> Future[LayerDataTuple]:
     """Open a file and return a napari layer."""
@@ -120,26 +116,16 @@
 
 
 def look_up_dataset_keys(path: Path):
-<<<<<<< HEAD
-=======
-    print("look_up_dataset_keys")
->>>>>>> 62ad5387
     path = _return_value_if_widget(path)
     ext = path.suffix
 
     if ext in H5_EXTENSIONS:
         widget_open_file.dataset_key.show()
         dataset_keys = list_h5_keys(path)
-<<<<<<< HEAD
-=======
-        widget_open_file.dataset_key.choices = dataset_keys
-        widget_open_file.dataset_key.value = dataset_keys[0]
->>>>>>> 62ad5387
 
     elif ext in ZARR_EXTENSIONS:
         widget_open_file.dataset_key.show()
         dataset_keys = list_zarr_keys(path)
-<<<<<<< HEAD
 
     else:
         return
@@ -152,12 +138,6 @@
     if widget_open_file.dataset_key.value not in dataset_keys:
         widget_open_file.dataset_key.value = dataset_keys[0]
         widget_open_file.new_layer_name.value = generate_layer_name(path, widget_open_file.dataset_key.value)
-=======
-        widget_open_file.dataset_key.choices = dataset_keys
-        widget_open_file.dataset_key.value = dataset_keys[0]
-
-    widget_open_file.new_layer_name.value = generate_layer_name(path, dataset_keys[0])
->>>>>>> 62ad5387
 
 
 @widget_open_file.path_mode.changed.connect
@@ -181,25 +161,10 @@
     dataset_key = _return_value_if_widget(dataset_key)
     if dataset_key:
         widget_open_file.new_layer_name.value = generate_layer_name(widget_open_file.path.value, dataset_key)
-<<<<<<< HEAD
 
 
 @widget_open_file.called.connect
 def _on_done(*args):  # Required by magicgui. pylint: disable=unused-argument
-=======
-
-
-@widget_open_file.refresh_keys.changed.connect
-def _on_refresh_keys():
-    look_up_dataset_keys(widget_open_file.path.value)
-
-
-# FIXME: After the widget is called the keys are deleted, _on_done cannot refresh the keys
-#        Waiting for future causes the software to hang
-@widget_open_file.called.connect
-def _on_done(*args):
-    # need to open the same file again
->>>>>>> 62ad5387
     look_up_dataset_keys(widget_open_file.path.value)
 
 
